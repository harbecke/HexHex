--- conflicted
+++ resolved
@@ -3,7 +3,7 @@
 
 from torch.distributions.categorical import Categorical
 
-import hexconvolution
+from hex.model import hexconvolution
 from hex.logic.hexboard import to_move
 from hex.creation.noise import singh_maddala_onto_output
 from hex.utils.utils import zip_list_of_lists_first_dim_reversed
@@ -71,11 +71,7 @@
         self.current_boards_tensor = self.current_boards_tensor.to(self.device)
 
         with torch.no_grad():
-<<<<<<< HEAD
-            if model.__class__ == MCTSModel:
-=======
-            if model.module.__class__ == hexconvolution.MCTSModel:
->>>>>>> 54c9f622
+            if model.__class__ == hexconvolution.MCTSModel:
                 policy_log, value = model(self.current_boards_tensor)
                 outputs_tensor = policy_log.exp()
             else:
