import torch
import torch.nn as nn
from torch.distributions.categorical import Categorical

from hex.creation.noise import singh_maddala_onto_output, uniform_noise_onto_output
from hex.utils import utils


def tempered_moves_selection(output_tensor, temperature):
    #samples with softmax from unnormalized values (if temp>0) and selects move
    if temperature < 10**(-10):
        return output_tensor.argmax(1)
    else:
        temperature_output = output_tensor/temperature
        return Categorical(logits=temperature_output).sample()


class MultiHexGame():
    '''
    takes a list of HexBoards as input and playes them with a list of either one or two models
    play_moves controls batched_single_move and returns the tensor triple if there is no game left to play
    batched_single_move makes one move in each of the playable games and returns the elo of the games or nothing if there is no game to play
    noise can be added after elo to boost random moves, noise and noise_parameters control the type of noise
    temperature controls move selection from the predictions from 0 (take best prediction) to large positive number (take any move)
    temperature_decay decays the temperature over time as a power function with base:temperature_decay and exponent:number of moves made
    '''
<<<<<<< HEAD
    def __init__(self, boards, models, noise, noise_parameters, temperature, temperature_decay, target_method='onezero'):
        torch.set_num_threads(4)
=======
    def __init__(self, boards, models, noise, noise_parameters, temperature, temperature_decay, gamma=1):
>>>>>>> d12af269
        self.boards = boards
        self.board_size = self.boards[0].size
        self.batch_size = len(boards)
        self.models = [nn.DataParallel(model).to(utils.device) for model in models]
        self.noise = noise
        self.noise_parameters = noise_parameters
        self.temperature = temperature
        self.temperature_decay = temperature_decay
        self.output_boards_tensor = torch.Tensor(device='cpu')
        self.positions_tensor = torch.LongTensor(device='cpu')
        self.gamma = gamma

    def __repr__(self):
        return ''.join([str(board) for board in self.boards])

    def play_moves(self):
        while True:
            for model in self.models:
                self.batched_single_move(model)
                if self.current_boards == []:
                    self.positions_tensor = self.positions_tensor.view(-1, 1)
                    targets = utils.get_targets(self.boards, self.gamma)
                    return self.output_boards_tensor, self.positions_tensor, targets

    def batched_single_move(self, model):        
        self.current_boards = []
        self.current_boards_tensor = torch.Tensor()
        for board_idx in range(self.batch_size):
            if self.boards[board_idx].winner == False:
                self.current_boards.append(board_idx)
                self.current_boards_tensor = torch.cat((self.current_boards_tensor, self.boards[board_idx].board_tensor.unsqueeze(0)))

        if self.current_boards == []:
            return
        
        self.current_boards_tensor = self.current_boards_tensor.to(utils.device)

        with torch.no_grad():
            outputs_tensor = model(self.current_boards_tensor)

        if self.noise == 'singh':
            noise_alpha, noise_beta, noise_lambda = self.noise_parameters
            outputs_tensor = singh_maddala_onto_output(outputs_tensor, noise_alpha, noise_beta, noise_lambda)
        if self.noise == 'uniform':
            noise_probability, = self.noise_parameters
            outputs_tensor = uniform_noise_onto_output(outputs_tensor, noise_probability)

        moves_count = len(self.boards[self.current_boards[0]].made_moves)
        positions1d = tempered_moves_selection(outputs_tensor, self.temperature*self.temperature_decay**moves_count)

        self.output_boards_tensor = torch.cat((self.output_boards_tensor, self.current_boards_tensor.detach().cpu()))
        self.positions_tensor = torch.cat((self.positions_tensor, positions1d.detach().cpu()))

        for idx in range(len(self.current_boards)):
            correct_position = utils.correct_position1d(positions1d[idx].item(), self.board_size,
                self.boards[self.current_boards[idx]].player)
            self.boards[self.current_boards[idx]].set_stone(correct_position)
        return outputs_tensor<|MERGE_RESOLUTION|>--- conflicted
+++ resolved
@@ -24,12 +24,8 @@
     temperature controls move selection from the predictions from 0 (take best prediction) to large positive number (take any move)
     temperature_decay decays the temperature over time as a power function with base:temperature_decay and exponent:number of moves made
     '''
-<<<<<<< HEAD
-    def __init__(self, boards, models, noise, noise_parameters, temperature, temperature_decay, target_method='onezero'):
+    def __init__(self, boards, models, noise, noise_parameters, temperature, temperature_decay, gamma=1):
         torch.set_num_threads(4)
-=======
-    def __init__(self, boards, models, noise, noise_parameters, temperature, temperature_decay, gamma=1):
->>>>>>> d12af269
         self.boards = boards
         self.board_size = self.boards[0].size
         self.batch_size = len(boards)
