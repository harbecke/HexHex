--- conflicted
+++ resolved
@@ -1,4 +1,3 @@
-<<<<<<< HEAD
 import argparse
 from configparser import ConfigParser
 
@@ -25,39 +24,7 @@
 board_tensor, moves_tensor, target_tensor = board_tensor.to(device), moves_tensor.to(device), target_tensor.to(device)
 
 with torch.no_grad():
-    full_pred_tensor = torch.exp(model(board_tensor))
-    local_predictions = torch.gather(full_pred_tensor, 1, moves_tensor)
-    loss = criterion(local_predictions.view(-1), target_tensor)
-    print(loss.item())
-=======
-import torch
-import torch.nn as nn
-
-import argparse
-from configparser import ConfigParser
-
-from hex.utils.utils import load_model
-
-config = ConfigParser()
-config.read('config.ini')
-parser = argparse.ArgumentParser()
-
-parser.add_argument('--model', type=str, default=config.get('EVALUATE DATA', 'model'))
-parser.add_argument('--data', type=str, default=config.get('EVALUATE DATA', 'data'))
-args = parser.parse_args()
-
-device = torch.device("cuda" if torch.cuda.is_available() else "cpu")
-criterion = lambda pred, y: 0.8*nn.L1Loss(reduction='mean')(pred, y)+0.2*nn.BCELoss(reduction='mean')(pred, y)
-
-model, _ = load_model(f'models/{args.model}.pt')
-model = nn.DataParallel(model).to(device)
-
-board_tensor, moves_tensor, target_tensor = torch.load('data/{}.pt'.format(args.data))
-board_tensor, moves_tensor, target_tensor = board_tensor.to(device), moves_tensor.to(device), target_tensor.to(device)
-
-with torch.no_grad():
     full_pred_tensor = torch.sigmoid(model(board_tensor))
     local_predictions = torch.gather(full_pred_tensor, 1, moves_tensor)
     loss = criterion(local_predictions.view(-1), target_tensor)
-    print(loss.item())
->>>>>>> c69fe057
+    print(loss.item())