[CREATE MODEL]
board_size = 5
layers = 10
intermediate_channels = 32
model_name = first_random

[CREATE DATA]
board_size = 5
model = first_random
number_of_files = 10
samples_per_file = 10
run_name = random_first_run
noise_alpha = 0.03
noise_level = 0.25
temperature = 0.2

[TRAIN]
load_model = first_random
save_model = five_board_epoch
data = random_first_run
data_range_min = 0
data_range_max = 10
weight_decay = 0.1
batch_size = 16
epochs = 10
<<<<<<< HEAD
validation_bool = False
validation_data = puzzle
save_every_epoch = False
print_loss_frequency = 100
=======
validation_data = puzzle
validation_bool = false
save_frequency = epoch
print_loss_frequency = 3
>>>>>>> 2f752e54

[EVALUATE MODELS]
model1 = first_random
model2 = five_board_epoch_9
number_of_games = 10
board_size = 5
temperature = 0.01
<<<<<<< HEAD
draw_game = False
=======
plot_board = true
>>>>>>> 2f752e54

[EVALUATE DATA]
model = first_test
data = puzzle

[INTERACTIVE]
model = five_board_wd0.001
temperature = 0.1
first_move_ai = false<|MERGE_RESOLUTION|>--- conflicted
+++ resolved
@@ -23,17 +23,10 @@
 weight_decay = 0.1
 batch_size = 16
 epochs = 10
-<<<<<<< HEAD
-validation_bool = False
+validation_bool = false
 validation_data = puzzle
-save_every_epoch = False
+save_every_epoch = false
 print_loss_frequency = 100
-=======
-validation_data = puzzle
-validation_bool = false
-save_frequency = epoch
-print_loss_frequency = 3
->>>>>>> 2f752e54
 
 [EVALUATE MODELS]
 model1 = first_random
@@ -41,11 +34,7 @@
 number_of_games = 10
 board_size = 5
 temperature = 0.01
-<<<<<<< HEAD
-draw_game = False
-=======
 plot_board = true
->>>>>>> 2f752e54
 
 [EVALUATE DATA]
 model = first_test
