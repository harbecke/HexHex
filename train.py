import torch
import torch.nn as nn
import torch.optim as optim

from torch.utils.data.dataset import TensorDataset, ConcatDataset

import os
import argparse
from configparser import ConfigParser


def train_model(model, save_model_path, dataloader, criterion, optimizer, epochs, device, save_every_epoch=False, print_loss_frequency=100, validation_triple=False):

    for epoch in range(epochs):  # loop over the dataset multiple times

        running_loss = 0.0
        observed_states = 0

        for i, (board_states, moves, labels) in enumerate(dataloader, 0):
            # get the inputs
            board_states, moves, labels = board_states.to(device), moves.to(device), labels.to(device)

            # zero the parameter gradients
            optimizer.zero_grad()

            # forward + backward + optimize
            outputs = model(board_states)
            output_values = torch.gather(outputs, 1, moves)

            loss = criterion(output_values.view(-1), labels)
            loss.backward()
            optimizer.step()

            batch_size = board_states.shape[0]
            running_loss += loss.item()
            observed_states += batch_size

            if i % print_loss_frequency == 0:
                l2loss = sum(torch.pow(p, 2).sum() for p in model.parameters() if p.requires_grad)
                if validation_triple:
                    with torch.no_grad():
                        val_pred_tensor = model(validation_triple[0])
                        val_values = torch.gather(val_pred_tensor, 1, validation_triple[1])
                        val_loss = criterion(val_values.view(-1), validation_triple[2])
                    print('batch %3d / %3d val_loss: %.3f  pred_loss: %.3f  l2_param_loss: %.3f'
                          %(i + 1, len(dataloader), val_loss, loss.item() / batch_size, l2loss))
                else:
                    print('batch %3d / %3d pred_loss: %.3f  l2_param_loss: %.3f'
                          %(i + 1, len(dataloader), loss.item() / batch_size, l2loss))


        l2loss = sum(torch.pow(p, 2).sum() for p in model.parameters() if p.requires_grad)
<<<<<<< HEAD
        print('Epoch [%d] pred_loss: %.3f l2_param_loss: %.3f' %(epoch + 1, running_loss, l2loss))
        if save_every_epoch == True:
            torch.save(model, 'models/{}_{}.pt'.format(save_model_path, epoch))

    print('Finished Training')
    if save_every_epoch == False:
        torch.save(model, 'models/{}.pt'.format(save_model_path))
=======
        print('Epoch [%d] pred_loss: %.3f l2_param_loss: %.3f' %(epoch + 1, running_loss / observed_states, l2loss))
        if save_frequency == 'epoch':
            file_name = 'models/{}_{}.pt'.format(save_model_path, epoch)
            torch.save(model, file_name)
            print(f'wrote {file_name}')

    print('Finished Training\n')
    if save_frequency == 'once':
        file_name = 'models/{}.pt'.format(save_model_path)
        torch.save(model, file_name)
        print(f'wrote {file_name}')
>>>>>>> 2f752e54

def main(config_file = 'config.ini'):
    print("=== training model ===")
    config = ConfigParser()
    config.read(config_file)
    parser = argparse.ArgumentParser()

    parser.add_argument('--load_model', type=str, default=config.get('TRAIN', 'load_model'))
    parser.add_argument('--save_model', type=str, default=config.get('TRAIN', 'save_model'))
    parser.add_argument('--data', type=str, default=config.get('TRAIN', 'data'))
    parser.add_argument('--data_range_min', type=int, default=config.get('TRAIN', 'data_range_min'))
    parser.add_argument('--data_range_max', type=int, default=config.get('TRAIN', 'data_range_max'))
    parser.add_argument('--weight_decay', type=float, default=config.get('TRAIN', 'weight_decay'))
    parser.add_argument('--batch_size', type=int, default=config.get('TRAIN', 'batch_size'))
    parser.add_argument('--epochs', type=int, default=config.get('TRAIN', 'epochs'))
    parser.add_argument('--validation_bool', type=bool, default=config.getboolean('TRAIN', 'validation_bool'))
    parser.add_argument('--validation_data', type=str, default=config.get('TRAIN', 'validation_data'))
    parser.add_argument('--save_every_epoch', type=bool, default=config.getboolean('TRAIN', 'save_every_epoch'))
    parser.add_argument('--print_loss_frequency', type=int, default=config.get('TRAIN', 'print_loss_frequency'))

    args = parser.parse_args()

    device = torch.device("cuda" if torch.cuda.is_available() else "cpu")

    dataset_list = []
    for idx in range(args.data_range_min, args.data_range_max):
        board_states, moves, targets = torch.load('data/{}_{}.pt'.format(args.data, idx))
        dataset_list.append(TensorDataset(board_states, moves, targets))
    concat_dataset = ConcatDataset(dataset_list)
    positionloader = torch.utils.data.DataLoader(concat_dataset, batch_size=args.batch_size, shuffle=True, num_workers=0)

    model = torch.load('models/{}.pt'.format(args.load_model), map_location=device)
    model.to(device)

    criterion = nn.MSELoss(reduction='sum')
    optimizer = optim.Adadelta(model.parameters(), weight_decay=args.weight_decay)

    if args.validation_bool:
        val_board_tensor, val_moves_tensor, val_target_tensor = torch.load(f'data/{args.validation_data}.pt')
        val_triple = (val_board_tensor.to(device), val_moves_tensor.to(device), val_target_tensor.to(device))
        train_model(model, args.save_model, positionloader, criterion, optimizer, args.epochs, device, 'epoch', args.print_loss_frequency, val_triple)
    else:
        train_model(model, args.save_model, positionloader, criterion, optimizer, args.epochs, device, 'epoch', args.print_loss_frequency)

if __name__ == "__main__":
    main()<|MERGE_RESOLUTION|>--- conflicted
+++ resolved
@@ -50,27 +50,17 @@
 
 
         l2loss = sum(torch.pow(p, 2).sum() for p in model.parameters() if p.requires_grad)
-<<<<<<< HEAD
-        print('Epoch [%d] pred_loss: %.3f l2_param_loss: %.3f' %(epoch + 1, running_loss, l2loss))
+        print('Epoch [%d] pred_loss: %.3f l2_param_loss: %.3f' %(epoch + 1, running_loss / observed_states, l2loss))
         if save_every_epoch == True:
-            torch.save(model, 'models/{}_{}.pt'.format(save_model_path, epoch))
-
-    print('Finished Training')
-    if save_every_epoch == False:
-        torch.save(model, 'models/{}.pt'.format(save_model_path))
-=======
-        print('Epoch [%d] pred_loss: %.3f l2_param_loss: %.3f' %(epoch + 1, running_loss / observed_states, l2loss))
-        if save_frequency == 'epoch':
             file_name = 'models/{}_{}.pt'.format(save_model_path, epoch)
             torch.save(model, file_name)
             print(f'wrote {file_name}')
 
-    print('Finished Training\n')
-    if save_frequency == 'once':
+    print('Finished Training')
+    if save_every_epoch == False:
         file_name = 'models/{}.pt'.format(save_model_path)
         torch.save(model, file_name)
         print(f'wrote {file_name}')
->>>>>>> 2f752e54
 
 def main(config_file = 'config.ini'):
     print("=== training model ===")
