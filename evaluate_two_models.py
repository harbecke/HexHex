--- conflicted
+++ resolved
@@ -12,13 +12,8 @@
 def play_games(model1, model2, number_of_games, device, temperature, board_size, plot_board):
     result = [0, 0]
 
-<<<<<<< HEAD
-    for game_idx in range(2):
-        for _ in range(number_of_games // 2):
-=======
     for game_number in range(number_of_games // 2):
         for game_idx in range(2):
->>>>>>> 390bada0
             first_model = model1 if game_idx == 0 else model2
             second_model = model2 if game_idx == 0 else model1
             board = Board(size=board_size)
